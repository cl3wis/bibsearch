--- conflicted
+++ resolved
@@ -13,17 +13,11 @@
 import sys
 # import tarfile
 import urllib.request
-<<<<<<< HEAD
-from collections import Counter, namedtuple
-from itertools import zip_longest
-from typing import List, Iterable, Tuple
+import sqlite3
 import yaml
-=======
-import sqlite3
 # from collections import Counter, namedtuple
 # from itertools import zip_longest
 # from typing import List, Iterable, Tuple
->>>>>>> 8b6294e6
 
 # import math
 # import unicodedata
@@ -63,83 +57,6 @@
 # The canonical location of unpacked, processed data is $SACREBLEU/$TEST/$SOURCE-$TARGET.{$SOURCE,$TARGET}
 # TODO: Probably a good idea to move it outside of the main .py
 BIBSETPREFIX="bib://"
-
-
-<<<<<<< HEAD
-    # bibtex_file = open(args.bibtex_file)
-    # parser = BibTexParser()
-    # parser.customization = convert_to_unicode
-    # db = bibtexparser.load(bibtex_file, parser=parser)
-    # entries = list(filter(lambda x: 'Post, Matt' in x.get('author',''), db.entries))
-
-    # entries_map = defaultdict(list)
-    # for entry in entries:
-    #     remove = [key for key in entry.keys() if key.startswith('bdsk') or key.startswith('date-')]
-    #     for key in remove:
-    #         del entry[key]
-
-    #     for key in entry:
-    #         entry[key] = clean(entry[key])
-
-    # for entry in entries:
-    #     if not 'link' in entry:
-    #         if 'url' in entry:
-    #             url = entry['url']
-    #             if not url.startswith('http://'):
-    #                 entry.link = 'papers/' + url
-    #             else:
-    #                 entry.link = url
-    #             del entry['url']
-    #         elif 'file' in entry:
-    #             entry['link'] = 'papers/' + entry['file']
-    #             del entry['file']
-
-    #     if 'abstract' not in entry or entry['abstract'] == '':
-    #         print('Error: empty abstract for {}'.format(entry['title']), file=sys.stderr)
-
-    #     if entry['ENTRYTYPE'] == 'article':
-    #         entry['venue'] = entry['journal']
-    #     elif entry['ENTRYTYPE'] == 'techreport':
-    #         entry['venue'] = 'Technical Report %s, %s' % (entry['number'], entry['institution'])
-    #     elif entry['ENTRYTYPE'] == 'phdthesis':
-    #         entry['venue'] = 'PhD Thesis, %s' % (entry['school'])
-    #     else:
-    #         entry['venue'] = entry['booktitle']
-
-    #     authors = entry.get('author', '').split(' and ')
-    #     for i,author in enumerate(authors):
-    #         if ', ' in author:
-    #             authors[i] = ' '.join(author.split(', ')[::-1])
-    #             entry['authors'] = ','.join(authors)
-
-    #     entries_map[entry['year']].append(entry)
-
-
-class Entry:
-    """
-    Currently a wrapper around pybtex which is not to my liking.  But
-    this establishes a minimal API that should make it easier to swap
-    in another backend should that be needed.
-    """
-    def __init__(self, obj):
-        self.obj = obj
-
-    def __str__(self):
-        return str(self.obj)
-
-    def key(self):
-        return self.obj.key
-
-    def match(self, term):
-        """
-        TODO: replace this with something befitting of a computer scientist.
-        """
-        for item in self.obj.fields.values():
-            if term.lower() in item.lower():
-                return True
-
-    def bibtex(self):
-        return pybtex.database.BibliographyData({self.key(): self.obj}).to_string('bibtex')
 
 def download_file(bibfile) -> None:
     """Downloads the specified bibfile and adds it to the database.
@@ -159,76 +76,8 @@
         #                 '"Python 3" folder, often found under /Applications')
         sys.exit(1)
 
-class WrapperAroundCrummyPythonBibtexParsers:
-    """
-    Currently a wrapper around pybtex which I find suboptimal.
-    """
-    def __init__(self, file=DBFILE):
-        self.file = file
-
-        if file.startswith('http'):
-            self.db = pybtex.database.parse_string(download_file(file), "bibtex")
-        else:
-            if os.path.exists(file):
-                self.db = pybtex.database.parse_file(file)
-            else:
-                self.db = pybtex.database.BibliographyData()
-        self._current = 0
-        self._keys = self.db.entries.keys()
-        self._max = len(self)
-=======
-# bibtex_file = open(args.bibtex_file)
-# parser = BibTexParser()
-# parser.customization = convert_to_unicode
-# db = bibtexparser.load(bibtex_file, parser=parser)
-# entries = list(filter(lambda x: 'Post, Matt' in x.get('author',''), db.entries))
-
-# entries_map = defaultdict(list)
-# for entry in entries:
-#     remove = [key for key in entry.keys() if key.startswith('bdsk') or key.startswith('date-')]
-#     for key in remove:
-#         del entry[key]
-
-#     for key in entry:
-#         entry[key] = clean(entry[key])
-
-# for entry in entries:
-#     if not 'link' in entry:
-#         if 'url' in entry:
-#             url = entry['url']
-#             if not url.startswith('http://'):
-#                 entry.link = 'papers/' + url
-#             else:
-#                 entry.link = url
-#             del entry['url']
-#         elif 'file' in entry:
-#             entry['link'] = 'papers/' + entry['file']
-#             del entry['file']
-
-#     if 'abstract' not in entry or entry['abstract'] == '':
-#         print('Error: empty abstract for {}'.format(entry['title']), file=sys.stderr)
-
-#     if entry['ENTRYTYPE'] == 'article':
-#         entry['venue'] = entry['journal']
-#     elif entry['ENTRYTYPE'] == 'techreport':
-#         entry['venue'] = 'Technical Report %s, %s' % (entry['number'], entry['institution'])
-#     elif entry['ENTRYTYPE'] == 'phdthesis':
-#         entry['venue'] = 'PhD Thesis, %s' % (entry['school'])
-#     else:
-#         entry['venue'] = entry['booktitle']
-
-#     authors = entry.get('author', '').split(' and ')
-#     for i,author in enumerate(authors):
-#         if ', ' in author:
-#             authors[i] = ' '.join(author.split(', ')[::-1])
-#             entry['authors'] = ','.join(authors)
-
-#     entries_map[entry['year']].append(entry)
 
 class BibDB:
-    """
-    Currently a wrapper around pybtex which I find suboptimal.
-    """
     def __init__(self, fname=DBFILE):
         self.fname = fname
         createDB = False
@@ -246,7 +95,6 @@
                 year,\
                 fulltext\
                 )')
->>>>>>> 8b6294e6
 
     def __len__(self):
         raise NotImplementedError
@@ -278,21 +126,11 @@
     for entry in db.search(args.terms):
         print(entry[0])
 
-<<<<<<< HEAD
 def _add_file(fname, db):
     logging.info("Adding entries from %s", fname)
-    new_entries = WrapperAroundCrummyPythonBibtexParsers(fname)
-=======
-
-def _add(args):
-    db = BibDB()
-
-    fname = args.file
-    if fname.startswith('http'):
-        fname = download_file(fname)
-
-    new_entries = biblib.Parser().parse(open(fname), log_fp=sys.stderr).get_entries()
->>>>>>> 8b6294e6
+    source = download_file(fname) if fname.startswith('http') else open(fname)
+
+    new_entries = biblib.Parser().parse(source, log_fp=sys.stderr).get_entries()
     added = 0
     skipped = 0
     for entry in new_entries.values():
@@ -305,7 +143,6 @@
     return added, skipped
 
 def get_fnames_from_bibset(raw_fname):
-    fnames = []
     fields = raw_fname[len(BIBSETPREFIX):].strip().split('/')
     currentSet = yaml.load(open("acl.yml"))
     for f in fields:
@@ -325,8 +162,9 @@
         return result
     return rec_extract_bib(currentSet)
 
+
 def _add(args):
-    db = WrapperAroundCrummyPythonBibtexParsers()
+    db = BibDB()
 
     raw_fname = args.file
     fnames = [raw_fname] if not raw_fname.startswith(BIBSETPREFIX) \
@@ -342,12 +180,13 @@
     db.save()
 
 def _print(args):
-    db = WrapperAroundCrummyPythonBibtexParsers()
-    if args.summary:
-        print('Database has', len(db), 'entries')
-    else:
-        for entry in db:
-            print(entry)
+    raise NotImplementedError
+    #~ db = WrapperAroundCrummyPythonBibtexParsers()
+    #~ if args.summary:
+    #~     print('Database has', len(db), 'entries')
+    #~ else:
+    #~     for entry in db:
+    #~         print(entry)
 
 
 def main():
